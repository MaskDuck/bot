--- conflicted
+++ resolved
@@ -15,15 +15,8 @@
 KEEP_LOADED = ["bot.cogs.cogs", "bot.cogs.modlog"]
 
 
-<<<<<<< HEAD
-class Cogs:
+class Cogs(Cog):
     """Cog management commands."""
-=======
-class Cogs(Cog):
-    """
-    Cog management commands
-    """
->>>>>>> 83127be0
 
     def __init__(self, bot: Bot):
         self.bot = bot
@@ -42,24 +35,14 @@
         self.cogs.update({v: k for k, v in self.cogs.items()})
 
     @group(name='cogs', aliases=('c',), invoke_without_command=True)
-<<<<<<< HEAD
-    @with_role(*MODERATION_ROLES, Roles.devops)
+    @with_role(*MODERATION_ROLES, Roles.core_developer)
     async def cogs_group(self, ctx: Context) -> None:
-=======
-    @with_role(*MODERATION_ROLES, Roles.core_developer)
-    async def cogs_group(self, ctx: Context):
->>>>>>> 83127be0
         """Load, unload, reload, and list active cogs."""
         await ctx.invoke(self.bot.get_command("help"), "cogs")
 
     @cogs_group.command(name='load', aliases=('l',))
-<<<<<<< HEAD
-    @with_role(*MODERATION_ROLES, Roles.devops)
+    @with_role(*MODERATION_ROLES, Roles.core_developer)
     async def load_command(self, ctx: Context, cog: str) -> None:
-=======
-    @with_role(*MODERATION_ROLES, Roles.core_developer)
-    async def load_command(self, ctx: Context, cog: str):
->>>>>>> 83127be0
         """
         Load up an unloaded cog, given the module containing it.
 
@@ -110,13 +93,8 @@
         await ctx.send(embed=embed)
 
     @cogs_group.command(name='unload', aliases=('ul',))
-<<<<<<< HEAD
-    @with_role(*MODERATION_ROLES, Roles.devops)
+    @with_role(*MODERATION_ROLES, Roles.core_developer)
     async def unload_command(self, ctx: Context, cog: str) -> None:
-=======
-    @with_role(*MODERATION_ROLES, Roles.core_developer)
-    async def unload_command(self, ctx: Context, cog: str):
->>>>>>> 83127be0
         """
         Unload an already-loaded cog, given the module containing it.
 
@@ -166,13 +144,8 @@
         await ctx.send(embed=embed)
 
     @cogs_group.command(name='reload', aliases=('r',))
-<<<<<<< HEAD
-    @with_role(*MODERATION_ROLES, Roles.devops)
+    @with_role(*MODERATION_ROLES, Roles.core_developer)
     async def reload_command(self, ctx: Context, cog: str) -> None:
-=======
-    @with_role(*MODERATION_ROLES, Roles.core_developer)
-    async def reload_command(self, ctx: Context, cog: str):
->>>>>>> 83127be0
         """
         Reload an unloaded cog, given the module containing it.
 
@@ -275,13 +248,8 @@
         await ctx.send(embed=embed)
 
     @cogs_group.command(name='list', aliases=('all',))
-<<<<<<< HEAD
-    @with_role(*MODERATION_ROLES, Roles.devops)
+    @with_role(*MODERATION_ROLES, Roles.core_developer)
     async def list_command(self, ctx: Context) -> None:
-=======
-    @with_role(*MODERATION_ROLES, Roles.core_developer)
-    async def list_command(self, ctx: Context):
->>>>>>> 83127be0
         """
         Get a list of all cogs, including their loaded status.
 
